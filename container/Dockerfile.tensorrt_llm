--- conflicted
+++ resolved
@@ -138,24 +138,6 @@
 
 ENV CARGO_TARGET_DIR=/workspace/target
 
-<<<<<<< HEAD
-# Build Rust
-COPY lib/ /workspace/lib/
-COPY components /workspace/components
-COPY launch /workspace/launch
-
-RUN cargo build --release --locked --features sglang,python && \
-    cargo doc --no-deps && \
-    cp target/release/dynamo-run /usr/local/bin && \
-    cp target/release/http /usr/local/bin && \
-    cp target/release/llmctl /usr/local/bin && \
-    cp target/release/metrics /usr/local/bin && \
-    cp target/release/mock_worker /usr/local/bin
-
-COPY deploy/dynamo/sdk /workspace/deploy/dynamo/sdk
-
-=======
->>>>>>> 1ec99038
 # Install uv, create virtualenv for general use, and build dynamo wheel
 COPY --from=ghcr.io/astral-sh/uv:latest /uv /uvx /bin/
 
