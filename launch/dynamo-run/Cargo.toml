# SPDX-FileCopyrightText: Copyright (c) 2025 NVIDIA CORPORATION & AFFILIATES. All rights reserved.
# SPDX-License-Identifier: Apache-2.0
#
# Licensed under the Apache License, Version 2.0 (the "License");
# you may not use this file except in compliance with the License.
# You may obtain a copy of the License at
#
# http://www.apache.org/licenses/LICENSE-2.0
#
# Unless required by applicable law or agreed to in writing, software
# distributed under the License is distributed on an "AS IS" BASIS,
# WITHOUT WARRANTIES OR CONDITIONS OF ANY KIND, either express or implied.
# See the License for the specific language governing permissions and
# limitations under the License.

[package]
name = "dynamo-run"
version.workspace = true
edition.workspace = true
authors.workspace = true
homepage.workspace = true
license.workspace = true
repository.workspace = true
readme.workspace = true
description = "Dynamo Run CLI"

[features]
# Build with `--no-default-features` to disable these defaults
<<<<<<< HEAD
# We don't include llamacpp by default until we figure out when it needs external libraries
default = ["python"]
# mistralrs = ["dep:dynamo-engine-mistralrs"]
# llamacpp = ["dep:dynamo-engine-llamacpp"]
vllm = ["dep:dynamo-engine-vllm0_7", "dep:dynamo-engine-vllm0_8", "dep:netlink-packet-route", "dep:rtnetlink"]
sglang = ["dep:dynamo-engine-sglang", "dep:netlink-packet-route", "dep:rtnetlink"]
# trtllm = ["dep:dynamo-engine-trtllm"]
=======
default = ["mistralrs"]
mistralrs = ["dep:dynamo-engine-mistralrs"]
llamacpp = ["dep:dynamo-engine-llamacpp"]
>>>>>>> 1ec99038
python = ["dep:dynamo-engine-python"]

# cuda = ["dynamo-engine-llamacpp/cuda", "dynamo-engine-mistralrs/cuda"]
# metal = ["dynamo-engine-llamacpp/metal", "dynamo-engine-mistralrs/metal"]
# vulkan = ["dynamo-engine-llamacpp/vulkan"]

[dependencies]
dynamo-llm = { workspace = true }
dynamo-runtime = { workspace = true }

<<<<<<< HEAD
# dynamo-engine-llamacpp = { path = "../../lib/engines/llamacpp", optional = true }
# dynamo-engine-mistralrs = { path = "../../lib/engines/mistralrs", optional = true }
dynamo-engine-sglang = { path = "../../lib/engines/sglang", optional = true }
dynamo-engine-vllm0_7 = { path = "../../lib/engines/vllm0_7", optional = true }
dynamo-engine-vllm0_8 = { path = "../../lib/engines/vllm0_8", optional = true }
=======
dynamo-engine-llamacpp = { path = "../../lib/engines/llamacpp", optional = true }
dynamo-engine-mistralrs = { path = "../../lib/engines/mistralrs", optional = true }
>>>>>>> 1ec99038
dynamo-engine-python = { path = "../../lib/engines/python", optional = true }

anyhow = { workspace = true }
async-stream = { workspace = true }
async-trait = { workspace = true }
futures = { workspace = true }
humantime = { workspace = true }
libc = { workspace = true }
serde = { workspace = true }
serde_json = { workspace = true }
tempfile = { workspace = true }
tokio = { workspace = true }
tokio-util = { workspace = true }
tracing = { workspace = true }
tracing-subscriber = { workspace = true }

async-openai = { version = "0.27.2" }
clap = { version = "4.5", features = ["derive", "env"] }
dialoguer = { version = "0.11", default-features = false, features = ["editor", "history"] }
futures-util = { version = "0.3" }
regex = "1"<|MERGE_RESOLUTION|>--- conflicted
+++ resolved
@@ -26,19 +26,9 @@
 
 [features]
 # Build with `--no-default-features` to disable these defaults
-<<<<<<< HEAD
-# We don't include llamacpp by default until we figure out when it needs external libraries
 default = ["python"]
 # mistralrs = ["dep:dynamo-engine-mistralrs"]
 # llamacpp = ["dep:dynamo-engine-llamacpp"]
-vllm = ["dep:dynamo-engine-vllm0_7", "dep:dynamo-engine-vllm0_8", "dep:netlink-packet-route", "dep:rtnetlink"]
-sglang = ["dep:dynamo-engine-sglang", "dep:netlink-packet-route", "dep:rtnetlink"]
-# trtllm = ["dep:dynamo-engine-trtllm"]
-=======
-default = ["mistralrs"]
-mistralrs = ["dep:dynamo-engine-mistralrs"]
-llamacpp = ["dep:dynamo-engine-llamacpp"]
->>>>>>> 1ec99038
 python = ["dep:dynamo-engine-python"]
 
 # cuda = ["dynamo-engine-llamacpp/cuda", "dynamo-engine-mistralrs/cuda"]
@@ -48,17 +38,8 @@
 [dependencies]
 dynamo-llm = { workspace = true }
 dynamo-runtime = { workspace = true }
-
-<<<<<<< HEAD
 # dynamo-engine-llamacpp = { path = "../../lib/engines/llamacpp", optional = true }
 # dynamo-engine-mistralrs = { path = "../../lib/engines/mistralrs", optional = true }
-dynamo-engine-sglang = { path = "../../lib/engines/sglang", optional = true }
-dynamo-engine-vllm0_7 = { path = "../../lib/engines/vllm0_7", optional = true }
-dynamo-engine-vllm0_8 = { path = "../../lib/engines/vllm0_8", optional = true }
-=======
-dynamo-engine-llamacpp = { path = "../../lib/engines/llamacpp", optional = true }
-dynamo-engine-mistralrs = { path = "../../lib/engines/mistralrs", optional = true }
->>>>>>> 1ec99038
 dynamo-engine-python = { path = "../../lib/engines/python", optional = true }
 
 anyhow = { workspace = true }
