// SPDX-FileCopyrightText: Copyright (c) 2024-2025 NVIDIA CORPORATION & AFFILIATES. All rights reserved.
// SPDX-License-Identifier: Apache-2.0
//
// Licensed under the Apache License, Version 2.0 (the "License");
// you may not use this file except in compliance with the License.
// You may obtain a copy of the License at
//
// http://www.apache.org/licenses/LICENSE-2.0
//
// Unless required by applicable law or agreed to in writing, software
// distributed under the License is distributed on an "AS IS" BASIS,
// WITHOUT WARRANTIES OR CONDITIONS OF ANY KIND, either express or implied.
// See the License for the specific language governing permissions and
// limitations under the License.

use futures::StreamExt;
use once_cell::sync::OnceCell;
use pyo3::exceptions::PyStopAsyncIteration;
use pyo3::types::PyBytes;
use pyo3::types::{PyDict, PyList, PyString};
use pyo3::IntoPyObjectExt;
use pyo3::{exceptions::PyException, prelude::*};
use rs::pipeline::network::Ingress;
use std::{fmt::Display, sync::Arc};
use tokio::sync::Mutex;

use dynamo_runtime::{
    self as rs, logging,
    pipeline::{AsyncEngineContextProvider, EngineStream, ManyOut, SingleIn},
    protocols::annotated::Annotated as RsAnnotated,
    traits::DistributedRuntimeProvider,
};

use dynamo_engine_python::PyContext;

use dynamo_llm::{self as llm_rs};

mod engine;
mod http;
mod llm;

type JsonServerStreamingIngress =
    Ingress<SingleIn<serde_json::Value>, ManyOut<RsAnnotated<serde_json::Value>>>;

static INIT: OnceCell<()> = OnceCell::new();

const DEFAULT_ANNOTATED_SETTING: Option<bool> = Some(true);

/// A Python module implemented in Rust. The name of this function must match
/// the `lib.name` setting in the `Cargo.toml`, else Python will not be able to
/// import the module.
#[pymodule]
fn _core(m: &Bound<'_, PyModule>) -> PyResult<()> {
    logging::init();
    m.add_function(wrap_pyfunction!(log_message, m)?)?;
    m.add_function(wrap_pyfunction!(register_llm, m)?)?;

    m.add_class::<DistributedRuntime>()?;
    m.add_class::<CancellationToken>()?;
    m.add_class::<Namespace>()?;
    m.add_class::<Component>()?;
    m.add_class::<Endpoint>()?;
    m.add_class::<Client>()?;
    m.add_class::<EtcdClient>()?;
    m.add_class::<AsyncResponseStream>()?;
    m.add_class::<llm::kv::KvRouter>()?;
    m.add_class::<llm::disagg_router::DisaggregatedRouter>()?;
    m.add_class::<llm::kv::KvMetricsPublisher>()?;
    m.add_class::<llm::model_card::ModelDeploymentCard>()?;
    m.add_class::<llm::preprocessor::OAIChatPreprocessor>()?;
    m.add_class::<llm::backend::Backend>()?;
    m.add_class::<llm::kv::OverlapScores>()?;
    m.add_class::<llm::kv::KvIndexer>()?;
    m.add_class::<llm::kv::EndpointKvMetrics>()?;
    m.add_class::<llm::kv::AggregatedMetrics>()?;
    m.add_class::<llm::kv::KvMetricsAggregator>()?;
    m.add_class::<llm::kv::KvEventPublisher>()?;
    m.add_class::<llm::kv::KvRecorder>()?;
<<<<<<< HEAD
    m.add_class::<llm::billing::PyBillingPublisher>()?;
    m.add_class::<llm::billing::PyBillingEvent>()?;
=======
    m.add_class::<llm::nats::NatsQueue>()?;
>>>>>>> 1ec99038
    m.add_class::<http::HttpService>()?;
    m.add_class::<http::HttpError>()?;
    m.add_class::<http::HttpAsyncEngine>()?;
    m.add_class::<EtcdKvCache>()?;
    m.add_class::<ModelType>()?;

    engine::add_to_module(m)?;

    Ok(())
}

pub fn to_pyerr<E>(err: E) -> PyErr
where
    E: Display,
{
    PyException::new_err(format!("{}", err))
}

/// Log a message from Python with file and line info
#[pyfunction]
#[pyo3(text_signature = "(level, message, module, file, line)")]
fn log_message(level: &str, message: &str, module: &str, file: &str, line: u32) {
    logging::log_message(level, message, module, file, line);
}

#[pyfunction]
#[pyo3(signature = (model_type, endpoint, model_path, model_name=None))]
fn register_llm<'p>(
    py: Python<'p>,
    model_type: ModelType,
    endpoint: Endpoint,
    model_path: &str,
    model_name: Option<&str>,
) -> PyResult<Bound<'p, PyAny>> {
    let model_type_obj = match model_type {
        ModelType::Chat => llm_rs::model_type::ModelType::Chat,
        ModelType::Completion => llm_rs::model_type::ModelType::Completion,
        ModelType::Backend => llm_rs::model_type::ModelType::Backend,
    };

    let inner_path = model_path.to_string();
    let model_name = model_name.map(|n| n.to_string());
    pyo3_async_runtimes::tokio::future_into_py(py, async move {
        // Download from HF, load the ModelDeploymentCard
        let mut local_model = llm_rs::LocalModel::prepare(&inner_path, None, model_name)
            .await
            .map_err(to_pyerr)?;

        // Advertise ourself on etcd so ingress can find us
        local_model
            .attach(&endpoint.inner, model_type_obj)
            .await
            .map_err(to_pyerr)?;

        Ok(())
    })
}

#[pyclass]
#[derive(Clone)]
struct EtcdKvCache {
    inner: Arc<rs::transports::etcd::KvCache>,
}

#[pyclass]
#[derive(Clone)]
struct DistributedRuntime {
    inner: rs::DistributedRuntime,
    event_loop: PyObject,
}

#[pyclass]
#[derive(Clone)]
struct EtcdClient {
    inner: rs::transports::etcd::Client,
}

#[pyclass]
#[derive(Clone)]
struct CancellationToken {
    inner: rs::CancellationToken,
}

#[pyclass]
#[derive(Clone)]
struct Namespace {
    inner: rs::component::Namespace,
    event_loop: PyObject,
}

#[pyclass]
#[derive(Clone)]
struct Component {
    inner: rs::component::Component,
    event_loop: PyObject,
}

#[pyclass]
#[derive(Clone)]
struct Endpoint {
    inner: rs::component::Endpoint,
    event_loop: PyObject,
}

#[pyclass]
#[derive(Clone)]
struct Client {
    router: rs::pipeline::PushRouter<serde_json::Value, serde_json::Value>,
}

#[pyclass]
#[derive(Clone)]
struct PyLease {
    inner: rs::transports::etcd::Lease,
}

#[pyclass(eq, eq_int)]
#[derive(Clone, PartialEq)]
#[repr(i32)]
enum ModelType {
    Chat = 1,
    Completion = 2,
    Backend = 3,
}

#[pymethods]
impl PyLease {
    fn id(&self) -> i64 {
        self.inner.id()
    }

    fn revoke(&self) {
        self.inner.revoke();
    }

    fn is_valid<'p>(&self, py: Python<'p>) -> PyResult<Bound<'p, PyAny>> {
        let lease = self.inner.clone();
        pyo3_async_runtimes::tokio::future_into_py(py, async move {
            let is_valid = lease.is_valid().await.map_err(to_pyerr)?;
            Ok(is_valid)
        })
    }
}

#[pymethods]
impl DistributedRuntime {
    #[new]
    fn new(event_loop: PyObject, is_static: bool) -> PyResult<Self> {
        let worker = rs::Worker::from_settings().map_err(to_pyerr)?;
        INIT.get_or_try_init(|| {
            let primary = worker.tokio_runtime()?;
            pyo3_async_runtimes::tokio::init_with_runtime(primary)
                .map_err(|e| rs::error!("failed to initialize pyo3 static runtime: {:?}", e))?;
            rs::OK(())
        })
        .map_err(to_pyerr)?;

        let runtime = worker.runtime().clone();

        let inner =
            if is_static {
                runtime.secondary().block_on(
                    rs::DistributedRuntime::from_settings_without_discovery(runtime),
                )
            } else {
                runtime
                    .secondary()
                    .block_on(rs::DistributedRuntime::from_settings(runtime))
            };
        let inner = inner.map_err(to_pyerr)?;

        Ok(DistributedRuntime { inner, event_loop })
    }

    fn namespace(&self, name: String) -> PyResult<Namespace> {
        Ok(Namespace {
            inner: self.inner.namespace(name).map_err(to_pyerr)?,
            event_loop: self.event_loop.clone(),
        })
    }

    fn etcd_client(&self) -> PyResult<Option<EtcdClient>> {
        match self.inner.etcd_client().clone() {
            Some(etcd_client) => Ok(Some(EtcdClient { inner: etcd_client })),
            None => Ok(None),
        }
    }

    fn primary_token(&self) -> CancellationToken {
        let inner = self.inner.runtime().primary_token();
        CancellationToken { inner }
    }

    fn child_token(&self) -> CancellationToken {
        let inner = self.inner.runtime().child_token();
        CancellationToken { inner }
    }

    fn shutdown(&self) {
        self.inner.runtime().shutdown();
    }

    fn event_loop(&self) -> PyObject {
        self.event_loop.clone()
    }
}

#[pymethods]
impl EtcdKvCache {
    #[new]
    fn py_new(
        _etcd_client: &EtcdClient,
        _prefix: String,
        _initial_values: &Bound<'_, PyDict>,
    ) -> PyResult<Self> {
        // We can't create the KvCache here because it's async, so we'll return an error
        Err(PyErr::new::<pyo3::exceptions::PyRuntimeError, _>(
            "EtcdKvCache must be created using the 'new' class method",
        ))
    }

    #[staticmethod]
    #[allow(clippy::new_ret_no_self)]
    fn create<'p>(
        py: Python<'p>,
        etcd_client: &EtcdClient,
        prefix: String,
        initial_values: &Bound<'p, PyDict>,
    ) -> PyResult<Bound<'p, PyAny>> {
        let client = etcd_client.inner.clone();

        // Convert Python dict to Rust HashMap
        let mut rust_initial_values = std::collections::HashMap::new();
        for (key, value) in initial_values.iter() {
            let key_str = key.extract::<String>()?;

            // Handle both string and bytes values
            let value_bytes = if let Ok(bytes) = value.extract::<Vec<u8>>() {
                bytes
            } else if let Ok(string) = value.extract::<String>() {
                string.into_bytes()
            } else {
                return Err(PyErr::new::<pyo3::exceptions::PyTypeError, _>(
                    "Values must be either strings or bytes",
                ));
            };

            rust_initial_values.insert(key_str, value_bytes);
        }

        pyo3_async_runtimes::tokio::future_into_py(py, async move {
            let kv_cache = rs::transports::etcd::KvCache::new(client, prefix, rust_initial_values)
                .await
                .map_err(to_pyerr)?;

            Ok(EtcdKvCache {
                inner: Arc::new(kv_cache),
            })
        })
    }

    fn get<'p>(&self, py: Python<'p>, key: String) -> PyResult<Bound<'p, PyAny>> {
        let inner = self.inner.clone();

        pyo3_async_runtimes::tokio::future_into_py(py, async move {
            if let Some(value) = inner.get(&key).await {
                match Python::with_gil(|py| {
                    let py_obj = PyBytes::new(py, &value).into_pyobject(py)?;
                    Ok(py_obj.unbind().into_any())
                }) {
                    Ok(result) => Ok(result),
                    Err(e) => Err(e),
                }
            } else {
                Ok(Python::with_gil(|py| py.None()))
            }
        })
    }

    fn get_all<'p>(&self, py: Python<'p>) -> PyResult<Bound<'p, PyAny>> {
        let inner = self.inner.clone();

        pyo3_async_runtimes::tokio::future_into_py(py, async move {
            let all_values = inner.get_all().await;

            Python::with_gil(|py| {
                let dict = PyDict::new(py);
                for (key, value) in all_values {
                    // Strip the prefix from the key
                    let stripped_key = if let Some(stripped) = key.strip_prefix(&inner.prefix) {
                        stripped.to_string()
                    } else {
                        key
                    };
                    dict.set_item(stripped_key, PyBytes::new(py, &value))?;
                }
                let py_obj = dict.into_pyobject(py)?;
                Ok(py_obj.unbind().into_any())
            })
        })
    }

    #[pyo3(signature = (key, value, lease_id=None))]
    fn put<'p>(
        &self,
        py: Python<'p>,
        key: String,
        value: Vec<u8>,
        lease_id: Option<i64>,
    ) -> PyResult<Bound<'p, PyAny>> {
        let inner = self.inner.clone();

        pyo3_async_runtimes::tokio::future_into_py(py, async move {
            inner.put(&key, value, lease_id).await.map_err(to_pyerr)?;
            Ok(())
        })
    }

    fn delete<'p>(&self, py: Python<'p>, key: String) -> PyResult<Bound<'p, PyAny>> {
        let inner = self.inner.clone();

        pyo3_async_runtimes::tokio::future_into_py(py, async move {
            inner.delete(&key).await.map_err(to_pyerr)?;
            Ok(())
        })
    }

    fn clear_all<'p>(&self, py: Python<'p>) -> PyResult<Bound<'p, PyAny>> {
        let inner = self.inner.clone();

        pyo3_async_runtimes::tokio::future_into_py(py, async move {
            // Get all keys with the prefix
            let all_keys = inner
                .get_all()
                .await
                .keys()
                .cloned()
                .collect::<Vec<String>>();

            // Delete each key
            for key in all_keys {
                // Strip the prefix from the key before deleting
                if let Some(stripped_key) = key.strip_prefix(&inner.prefix) {
                    inner.delete(stripped_key).await.map_err(to_pyerr)?;
                } else {
                    inner.delete(&key).await.map_err(to_pyerr)?;
                }
            }

            Ok(())
        })
    }
}

#[pymethods]
impl CancellationToken {
    fn cancel(&self) {
        self.inner.cancel();
    }

    fn cancelled<'p>(&self, py: Python<'p>) -> PyResult<Bound<'p, PyAny>> {
        let token = self.inner.clone();
        pyo3_async_runtimes::tokio::future_into_py(py, async move {
            token.cancelled().await;
            Ok(())
        })
    }
}

#[pymethods]
impl Component {
    fn endpoint(&self, name: String) -> PyResult<Endpoint> {
        let inner = self.inner.endpoint(name);
        Ok(Endpoint {
            inner,
            event_loop: self.event_loop.clone(),
        })
    }

    fn create_service<'p>(&self, py: Python<'p>) -> PyResult<Bound<'p, PyAny>> {
        let builder = self.inner.service_builder();
        pyo3_async_runtimes::tokio::future_into_py(py, async move {
            let _ = builder.create().await.map_err(to_pyerr)?;
            Ok(())
        })
    }

    #[pyo3(signature = (ttl=1))]
    fn create_service_with_custom_lease<'p>(
        &self,
        py: Python<'p>,
        ttl: i64,
    ) -> PyResult<Bound<'p, PyAny>> {
        let component = self.inner.clone();

        pyo3_async_runtimes::tokio::future_into_py(py, async move {
            // Get the etcd client from the runtime
            let etcd_client = component
                .drt()
                .etcd_client()
                .ok_or_else(|| to_pyerr("etcd client not found"))?;

            // Create a custom lease with the specified TTL
            let custom_lease = etcd_client.create_lease(ttl).await.map_err(to_pyerr)?;

            tracing::info!("created custom lease: {:?}", custom_lease);

            // Create a service
            // TODO: tie the lease to service instead of endpoint
            let _service = component
                .service_builder()
                .create()
                .await
                .map_err(to_pyerr)?;

            // Return the lease
            Ok(PyLease {
                inner: custom_lease,
            })
        })
    }
}

#[pymethods]
impl Endpoint {
    #[pyo3(signature = (generator, lease=None))]
    fn serve_endpoint<'p>(
        &self,
        py: Python<'p>,
        generator: PyObject,
        lease: Option<&PyLease>,
    ) -> PyResult<Bound<'p, PyAny>> {
        let engine = Arc::new(engine::PythonAsyncEngine::new(
            generator,
            self.event_loop.clone(),
        )?);
        let ingress = JsonServerStreamingIngress::for_engine(engine).map_err(to_pyerr)?;
        let mut builder = self.inner.endpoint_builder().handler(ingress);
        if lease.is_some() {
            builder = builder.lease(lease.map(|l| l.inner.clone()));
        }
        pyo3_async_runtimes::tokio::future_into_py(py, async move {
            builder.start().await.map_err(to_pyerr)?;
            Ok(())
        })
    }

    fn client<'p>(&self, py: Python<'p>) -> PyResult<Bound<'p, PyAny>> {
        let inner = self.inner.clone();
        pyo3_async_runtimes::tokio::future_into_py(py, async move {
            let client = inner.client().await.map_err(to_pyerr)?;
            let push_router =
                rs::pipeline::PushRouter::<serde_json::Value, serde_json::Value>::from_client(
                    client,
                    Default::default(),
                )
                .await
                .map_err(to_pyerr)?;
            Ok(Client {
                router: push_router,
            })
        })
    }

    fn lease_id(&self) -> i64 {
        self.inner
            .drt()
            .primary_lease()
            .map(|l| l.id())
            .unwrap_or(0)
    }
}

#[pymethods]
impl Namespace {
    fn component(&self, name: String) -> PyResult<Component> {
        let inner = self.inner.component(name).map_err(to_pyerr)?;
        Ok(Component {
            inner,
            event_loop: self.event_loop.clone(),
        })
    }
}

#[pymethods]
impl EtcdClient {
    #[pyo3(signature = (key, value, lease_id=None))]
    fn kv_create<'p>(
        &self,
        py: Python<'p>,
        key: String,
        value: Vec<u8>,
        lease_id: Option<i64>,
    ) -> PyResult<Bound<'p, PyAny>> {
        let client = self.inner.clone();
        pyo3_async_runtimes::tokio::future_into_py(py, async move {
            client
                .kv_create(key, value, lease_id)
                .await
                .map_err(to_pyerr)?;
            Ok(())
        })
    }

    #[pyo3(signature = (key, value, lease_id=None))]
    fn kv_create_or_validate<'p>(
        &self,
        py: Python<'p>,
        key: String,
        value: Vec<u8>,
        lease_id: Option<i64>,
    ) -> PyResult<Bound<'p, PyAny>> {
        let client = self.inner.clone();
        pyo3_async_runtimes::tokio::future_into_py(py, async move {
            client
                .kv_create_or_validate(key, value, lease_id)
                .await
                .map_err(to_pyerr)?;
            Ok(())
        })
    }

    fn primary_lease_id(&self) -> i64 {
        self.inner.lease_id()
    }

    #[pyo3(signature = (key, value, lease_id=None))]
    fn kv_put<'p>(
        &self,
        py: Python<'p>,
        key: String,
        value: Vec<u8>,
        lease_id: Option<i64>,
    ) -> PyResult<Bound<'p, PyAny>> {
        let client = self.inner.clone();
        pyo3_async_runtimes::tokio::future_into_py(py, async move {
            client
                .kv_put(key, value, lease_id)
                .await
                .map_err(to_pyerr)?;
            Ok(())
        })
    }

    fn kv_get_prefix<'p>(&self, py: Python<'p>, prefix: String) -> PyResult<Bound<'p, PyAny>> {
        let client = self.inner.clone();
        pyo3_async_runtimes::tokio::future_into_py(py, async move {
            let result = client
                .kv_get_prefix(prefix)
                .await
                .map_err(|e| pyo3::exceptions::PyRuntimeError::new_err(e.to_string()))?;

            // Convert Vec<KeyValue> to a list of dictionaries
            let py_list = Python::with_gil(|py| {
                let list = PyList::empty(py);
                for kv in result {
                    let dict = PyDict::new(py);
                    dict.set_item("key", String::from_utf8_lossy(kv.key()).to_string())?;
                    dict.set_item("value", PyBytes::new(py, kv.value()))?;
                    dict.set_item("create_revision", kv.create_revision())?;
                    dict.set_item("mod_revision", kv.mod_revision())?;
                    dict.set_item("version", kv.version())?;
                    dict.set_item("lease", kv.lease())?;
                    list.append(dict)?;
                }
                Ok::<Py<PyList>, PyErr>(list.into())
            })?;

            Ok(py_list)
        })
    }

    fn revoke_lease<'p>(&self, py: Python<'p>, lease_id: i64) -> PyResult<Bound<'p, PyAny>> {
        let client = self.inner.clone();
        pyo3_async_runtimes::tokio::future_into_py(py, async move {
            client.revoke_lease(lease_id).await.map_err(to_pyerr)?;
            Ok(())
        })
    }
}

#[pymethods]
impl Client {
    /// Get list of current endpoints
    fn endpoint_ids(&self) -> Vec<i64> {
        self.router.client.endpoint_ids()
    }

    fn wait_for_endpoints<'p>(&self, py: Python<'p>) -> PyResult<Bound<'p, PyAny>> {
        let inner = self.router.client.clone();
        pyo3_async_runtimes::tokio::future_into_py(py, async move {
            inner
                .wait_for_endpoints()
                .await
                .map(|v| v.into_iter().map(|cei| cei.id()).collect::<Vec<i64>>())
                .map_err(to_pyerr)
        })
    }

    /// Issue a request to the endpoint using the default routing strategy.
    #[pyo3(signature = (request, associated_context, annotated=DEFAULT_ANNOTATED_SETTING))]
    fn generate<'p>(
        &self,
        py: Python<'p>,
        request: PyObject,
        associated_context: &mut PyContext,
        annotated: Option<bool>,
    ) -> PyResult<Bound<'p, PyAny>> {
<<<<<<< HEAD
        if self.inner.is_static() {
            self.r#static(py, request, associated_context, annotated)
=======
        if self.router.client.is_static() {
            self.r#static(py, request, annotated)
>>>>>>> 1ec99038
        } else {
            self.random(py, request, associated_context, annotated)
        }
    }

    /// Send a request to the next endpoint in a round-robin fashion.
    #[pyo3(signature = (request, associated_context, annotated=DEFAULT_ANNOTATED_SETTING))]
    fn round_robin<'p>(
        &self,
        py: Python<'p>,
        request: PyObject,
        associated_context: &mut PyContext,
        annotated: Option<bool>,
    ) -> PyResult<Bound<'p, PyAny>> {
        let request: serde_json::Value = pythonize::depythonize(&request.into_bound(py))?;
        let annotated = annotated.unwrap_or(false);

        let (tx, rx) = tokio::sync::mpsc::channel(32);
<<<<<<< HEAD
        let client = self.inner.clone();
        let single = SingleIn::with_id(request, associated_context.new_similar_id());
        // register the context on the python side.
        let child_ctx = single.context();
        associated_context.add_child_context(child_ctx.clone());
=======
        let client = self.router.clone();
>>>>>>> 1ec99038

        pyo3_async_runtimes::tokio::future_into_py(py, async move {
            let stream = client.round_robin(single).await.map_err(to_pyerr)?;
            tokio::spawn(process_stream(stream, tx));
            Ok(AsyncResponseStream {
                rx: Arc::new(Mutex::new(rx)),
                annotated,
            })
        })
    }

    /// Send a request to a random endpoint.
    #[pyo3(signature = (request, associated_context, annotated=DEFAULT_ANNOTATED_SETTING))]
    fn random<'p>(
        &self,
        py: Python<'p>,
        request: PyObject,
        associated_context: &mut PyContext,
        annotated: Option<bool>,
    ) -> PyResult<Bound<'p, PyAny>> {
        let request: serde_json::Value = pythonize::depythonize(&request.into_bound(py))?;
        let annotated = annotated.unwrap_or(false);

        let (tx, rx) = tokio::sync::mpsc::channel(32);
<<<<<<< HEAD
        let client = self.inner.clone();
        let single = SingleIn::with_id(request, associated_context.new_similar_id());
        // register the context on the python side.
        let child_ctx = single.context();
        associated_context.add_child_context(child_ctx.clone());
=======
        let client = self.router.clone();
>>>>>>> 1ec99038

        pyo3_async_runtimes::tokio::future_into_py(py, async move {
            let stream = client.random(single).await.map_err(to_pyerr)?;
            tokio::spawn(process_stream(stream, tx));
            Ok(AsyncResponseStream {
                rx: Arc::new(Mutex::new(rx)),
                annotated,
            })
        })
    }

    /// Directly send a request to a specific endpoint.
    #[pyo3(signature = (request, endpoint_id, associated_context, annotated=DEFAULT_ANNOTATED_SETTING))]
    fn direct<'p>(
        &self,
        py: Python<'p>,
        request: PyObject,
        endpoint_id: i64,
        associated_context: &mut PyContext,
        annotated: Option<bool>,
    ) -> PyResult<Bound<'p, PyAny>> {
        let request: serde_json::Value = pythonize::depythonize(&request.into_bound(py))?;
        let annotated = annotated.unwrap_or(false);

        let (tx, rx) = tokio::sync::mpsc::channel(32);
<<<<<<< HEAD
        let client = self.inner.clone();
        let single = SingleIn::with_id(request, associated_context.new_similar_id());
        // register the context on the python side.
        let child_ctx = single.context();
        associated_context.add_child_context(child_ctx.clone());
=======
        let client = self.router.clone();
>>>>>>> 1ec99038

        pyo3_async_runtimes::tokio::future_into_py(py, async move {
            let stream = client.direct(single, endpoint_id).await.map_err(to_pyerr)?;

            tokio::spawn(process_stream(stream, tx));

            Ok(AsyncResponseStream {
                rx: Arc::new(Mutex::new(rx)),
                annotated,
            })
        })
    }

    /// Directly send a request to a pre-defined static worker
    #[pyo3(signature = (request, associated_context, annotated=DEFAULT_ANNOTATED_SETTING))]
    fn r#static<'p>(
        &self,
        py: Python<'p>,
        request: PyObject,
        associated_context: &mut PyContext,
        annotated: Option<bool>,
    ) -> PyResult<Bound<'p, PyAny>> {
        let request: serde_json::Value = pythonize::depythonize(&request.into_bound(py))?;
        let annotated = annotated.unwrap_or(false);

        let (tx, rx) = tokio::sync::mpsc::channel(32);
<<<<<<< HEAD
        let client = self.inner.clone();
        let single = SingleIn::with_id(request, associated_context.new_similar_id());
        // register the context on the python side.
        let child_ctx = single.context();
        associated_context.add_child_context(child_ctx.clone());
=======
        let client = self.router.clone();
>>>>>>> 1ec99038

        pyo3_async_runtimes::tokio::future_into_py(py, async move {
            let stream = client.r#static(single).await.map_err(to_pyerr)?;

            tokio::spawn(process_stream(stream, tx));

            Ok(AsyncResponseStream {
                rx: Arc::new(Mutex::new(rx)),
                annotated,
            })
        })
    }
}

async fn process_stream(
    stream: EngineStream<serde_json::Value>,
    tx: tokio::sync::mpsc::Sender<RsAnnotated<PyObject>>,
) {
    let mut stream = stream;
    while let Some(response) = stream.next().await {
        // Convert the response to a PyObject using Python's GIL
        // TODO: Remove the clone, but still log the full JSON string on error. But how?
        let annotated: RsAnnotated<serde_json::Value> = match serde_json::from_value(
            response.clone(),
        ) {
            Ok(a) => a,
            Err(err) => {
                tracing::error!(%err, %response, "process_stream: Failed de-serializing JSON into RsAnnotated");
                break;
            }
        };

        let annotated: RsAnnotated<PyObject> = annotated.map_data(|data| {
            let result = Python::with_gil(|py| match pythonize::pythonize(py, &data) {
                Ok(pyobj) => Ok(pyobj.into()),
                Err(e) => Err(e.to_string()),
            });
            result
        });

        let is_error = annotated.is_error();

        // Send the PyObject through the channel or log an error
        if let Err(e) = tx.send(annotated).await {
            tracing::error!("Failed to send response: {:?}", e);
            break;
        }

        if is_error {
            break;
        }
    }
}

#[pyclass]
struct AsyncResponseStream {
    rx: Arc<Mutex<tokio::sync::mpsc::Receiver<RsAnnotated<PyObject>>>>,
    annotated: bool,
}

#[pymethods]
impl AsyncResponseStream {
    /// This method is required to implement the `AsyncIterator` protocol.
    #[pyo3(name = "__aiter__")]
    fn aiter(slf: PyRef<Self>, py: Python) -> PyResult<Py<PyAny>> {
        slf.into_py_any(py)
    }
    /// This method is required to implement the `AsyncIterator` protocol.
    #[pyo3(name = "__anext__")]
    fn next<'p>(&self, py: Python<'p>) -> PyResult<Bound<'p, PyAny>> {
        let rx = self.rx.clone();
        let annotated = self.annotated;

        pyo3_async_runtimes::tokio::future_into_py(py, async move {
            loop {
                let value = rx.lock().await.recv().await;
                match value {
                    Some(pyobj) => {
                        let pyobj = match pyobj.ok() {
                            Ok(pyobj) => pyobj,
                            Err(e) => {
                                return Err(PyErr::new::<pyo3::exceptions::PyValueError, _>(e));
                            }
                        };

                        if annotated {
                            let object = Annotated { inner: pyobj };
                            #[allow(deprecated)]
                            let object = Python::with_gil(|py| object.into_py(py));
                            return Ok(object);
                        } else {
                            match pyobj.data {
                                Some(data) => return Ok(data),
                                None => continue,
                            }
                        }
                    }
                    None => return Err(PyStopAsyncIteration::new_err("Stream exhausted")),
                }
            }
        })
    }
}

#[pyclass]
struct Annotated {
    inner: RsAnnotated<PyObject>,
}

#[pymethods]
impl Annotated {
    #[new]
    fn new(data: PyObject) -> Self {
        Annotated {
            inner: RsAnnotated::from_data(data),
        }
    }

    fn is_error(&self) -> bool {
        self.inner.is_error()
    }

    fn data(&self) -> Option<PyObject> {
        self.inner.data.clone()
    }

    fn event(&self) -> Option<String> {
        self.inner.event.clone()
    }

    fn comments(&self) -> Option<Vec<String>> {
        self.inner.comment.clone()
    }

    fn id(&self) -> Option<String> {
        self.inner.id.clone()
    }

    #[pyo3(name = "__repr__")]
    fn _repr(&self, py: Python) -> String {
        let data = self.inner.data.clone().map(|obj| {
            obj.call_method0(py, "__repr__")
                .and_then(|repr_obj| repr_obj.extract::<Py<PyString>>(py))
                .map(|py_str| py_str.to_string_lossy(py).into_owned())
                .unwrap_or_else(|_| "<failed_repr>".to_string())
        });

        format!(
            "Annotated(data={}, event={}, comment={:?}, id={})",
            data.unwrap_or_else(|| "<no_data>".to_string()),
            self.inner.event.as_deref().unwrap_or("None"),
            self.inner.comment.as_deref().unwrap_or(&[]),
            self.inner.id.as_deref().unwrap_or("None")
        )
    }
}<|MERGE_RESOLUTION|>--- conflicted
+++ resolved
@@ -76,12 +76,9 @@
     m.add_class::<llm::kv::KvMetricsAggregator>()?;
     m.add_class::<llm::kv::KvEventPublisher>()?;
     m.add_class::<llm::kv::KvRecorder>()?;
-<<<<<<< HEAD
     m.add_class::<llm::billing::PyBillingPublisher>()?;
     m.add_class::<llm::billing::PyBillingEvent>()?;
-=======
     m.add_class::<llm::nats::NatsQueue>()?;
->>>>>>> 1ec99038
     m.add_class::<http::HttpService>()?;
     m.add_class::<http::HttpError>()?;
     m.add_class::<http::HttpAsyncEngine>()?;
@@ -690,13 +687,8 @@
         associated_context: &mut PyContext,
         annotated: Option<bool>,
     ) -> PyResult<Bound<'p, PyAny>> {
-<<<<<<< HEAD
-        if self.inner.is_static() {
+        if self.router.client.is_static() {
             self.r#static(py, request, associated_context, annotated)
-=======
-        if self.router.client.is_static() {
-            self.r#static(py, request, annotated)
->>>>>>> 1ec99038
         } else {
             self.random(py, request, associated_context, annotated)
         }
@@ -715,15 +707,11 @@
         let annotated = annotated.unwrap_or(false);
 
         let (tx, rx) = tokio::sync::mpsc::channel(32);
-<<<<<<< HEAD
-        let client = self.inner.clone();
+        let client = self.router.clone();
         let single = SingleIn::with_id(request, associated_context.new_similar_id());
         // register the context on the python side.
         let child_ctx = single.context();
         associated_context.add_child_context(child_ctx.clone());
-=======
-        let client = self.router.clone();
->>>>>>> 1ec99038
 
         pyo3_async_runtimes::tokio::future_into_py(py, async move {
             let stream = client.round_robin(single).await.map_err(to_pyerr)?;
@@ -748,15 +736,12 @@
         let annotated = annotated.unwrap_or(false);
 
         let (tx, rx) = tokio::sync::mpsc::channel(32);
-<<<<<<< HEAD
-        let client = self.inner.clone();
+        let client = self.router.clone();
         let single = SingleIn::with_id(request, associated_context.new_similar_id());
         // register the context on the python side.
         let child_ctx = single.context();
         associated_context.add_child_context(child_ctx.clone());
-=======
-        let client = self.router.clone();
->>>>>>> 1ec99038
+
 
         pyo3_async_runtimes::tokio::future_into_py(py, async move {
             let stream = client.random(single).await.map_err(to_pyerr)?;
@@ -782,15 +767,11 @@
         let annotated = annotated.unwrap_or(false);
 
         let (tx, rx) = tokio::sync::mpsc::channel(32);
-<<<<<<< HEAD
-        let client = self.inner.clone();
+        let client = self.router.clone();
         let single = SingleIn::with_id(request, associated_context.new_similar_id());
         // register the context on the python side.
         let child_ctx = single.context();
         associated_context.add_child_context(child_ctx.clone());
-=======
-        let client = self.router.clone();
->>>>>>> 1ec99038
 
         pyo3_async_runtimes::tokio::future_into_py(py, async move {
             let stream = client.direct(single, endpoint_id).await.map_err(to_pyerr)?;
@@ -817,15 +798,12 @@
         let annotated = annotated.unwrap_or(false);
 
         let (tx, rx) = tokio::sync::mpsc::channel(32);
-<<<<<<< HEAD
-        let client = self.inner.clone();
+        let client = self.router.clone();
         let single = SingleIn::with_id(request, associated_context.new_similar_id());
         // register the context on the python side.
         let child_ctx = single.context();
         associated_context.add_child_context(child_ctx.clone());
-=======
-        let client = self.router.clone();
->>>>>>> 1ec99038
+
 
         pyo3_async_runtimes::tokio::future_into_py(py, async move {
             let stream = client.r#static(single).await.map_err(to_pyerr)?;
